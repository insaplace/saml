// This is an example that implements a bitly-esque short link service.
package main

import (
	"bytes"
	"context"
	"crypto/rsa"
	"crypto/tls"
	"crypto/x509"
	"encoding/base64"
	"encoding/xml"
	"flag"
	"fmt"
	"net/http"
	"net/url"
	"strings"

<<<<<<< HEAD
	"github.com/dchest/uniuri"
	"github.com/kr/pretty"
	"github.com/zenazn/goji"
	"github.com/zenazn/goji/web"

	"github.com/insaplace/saml/samlsp"
=======
	"github.com/crewjam/saml/samlsp"
>>>>>>> 34654031
)

var links = map[string]Link{}

// Link represents a short link
type Link struct {
	ShortLink string
	Target    string
	Owner     string
}

// CreateLink handles requests to create links
func CreateLink(w http.ResponseWriter, r *http.Request) {
	account := r.Header.Get("X-Remote-User")

	randomness := make([]byte, 8)
	if _, err := r.Body.Read(randomness); err != nil {
		http.Error(w, err.Error(), http.StatusInternalServerError)
		return
	}
	l := Link{
		ShortLink: base64.RawURLEncoding.EncodeToString(randomness),
		Target:    r.FormValue("t"),
		Owner:     account,
	}
	links[l.ShortLink] = l

	fmt.Fprintf(w, "%s\n", l.ShortLink)
}

// ServeLink handles requests to redirect to a link
func ServeLink(w http.ResponseWriter, r *http.Request) {
	l, ok := links[strings.TrimPrefix(r.URL.Path, "/")]
	if !ok {
		http.Error(w, http.StatusText(http.StatusNotFound), http.StatusNotFound)
		return
	}
	http.Redirect(w, r, l.Target, http.StatusFound)
}

// ListLinks returns a list of the current user's links
func ListLinks(w http.ResponseWriter, r *http.Request) {
	account := r.Header.Get("X-Remote-User")
	for _, l := range links {
		if l.Owner == account {
			fmt.Fprintf(w, "%s\n", l.ShortLink)
		}
	}
}

// ServeWhoami serves the basic whoami endpoint
func ServeWhoami(w http.ResponseWriter, r *http.Request) {
	w.Header().Add("Content-Type", "text/plain")

	session := samlsp.SessionFromContext(r.Context())
	if session == nil {
		fmt.Fprintln(w, "not signed in")
		return
	}
	fmt.Fprintln(w, "signed in")
	sessionWithAttrs, ok := session.(samlsp.SessionWithAttributes)
	if ok {
		fmt.Fprintln(w, "attributes:")
		for name, values := range sessionWithAttrs.GetAttributes() {
			for _, value := range values {
				fmt.Fprintf(w, "%s: %v\n", name, value)
			}
		}
	}
}

var (
	key = []byte(`-----BEGIN RSA PRIVATE KEY-----
MIICXgIBAAKBgQDU8wdiaFmPfTyRYuFlVPi866WrH/2JubkHzp89bBQopDaLXYxi
3PTu3O6Q/KaKxMOFBqrInwqpv/omOGZ4ycQ51O9I+Yc7ybVlW94lTo2gpGf+Y/8E
PsVbnZaFutRctJ4dVIp9aQ2TpLiGT0xX1OzBO/JEgq9GzDRf+B+eqSuglwIDAQAB
AoGBAMuy1eN6cgFiCOgBsB3gVDdTKpww87Qk5ivjqEt28SmXO13A1KNVPS6oQ8SJ
CT5Azc6X/BIAoJCURVL+LHdqebogKljhH/3yIel1kH19vr4E2kTM/tYH+qj8afUS
JEmArUzsmmK8ccuNqBcllqdwCZjxL4CHDUmyRudFcHVX9oyhAkEA/OV1OkjM3CLU
N3sqELdMmHq5QZCUihBmk3/N5OvGdqAFGBlEeewlepEVxkh7JnaNXAXrKHRVu/f/
fbCQxH+qrwJBANeQERF97b9Sibp9xgolb749UWNlAdqmEpmlvmS202TdcaaT1msU
4rRLiQN3X9O9mq4LZMSVethrQAdX1whawpkCQQDk1yGf7xZpMJ8F4U5sN+F4rLyM
Rq8Sy8p2OBTwzCUXXK+fYeXjybsUUMr6VMYTRP2fQr/LKJIX+E5ZxvcIyFmDAkEA
yfjNVUNVaIbQTzEbRlRvT6MqR+PTCefC072NF9aJWR93JimspGZMR7viY6IM4lrr
vBkm0F5yXKaYtoiiDMzlOQJADqmEwXl0D72ZG/2KDg8b4QZEmC9i5gidpQwJXUc6
hU+IVQoLxRq0fBib/36K9tcrrO5Ba4iEvDcNY+D8yGbUtA==
-----END RSA PRIVATE KEY-----
`)
	cert = []byte(`-----BEGIN CERTIFICATE-----
MIIB7zCCAVgCCQDFzbKIp7b3MTANBgkqhkiG9w0BAQUFADA8MQswCQYDVQQGEwJV
UzELMAkGA1UECAwCR0ExDDAKBgNVBAoMA2ZvbzESMBAGA1UEAwwJbG9jYWxob3N0
MB4XDTEzMTAwMjAwMDg1MVoXDTE0MTAwMjAwMDg1MVowPDELMAkGA1UEBhMCVVMx
CzAJBgNVBAgMAkdBMQwwCgYDVQQKDANmb28xEjAQBgNVBAMMCWxvY2FsaG9zdDCB
nzANBgkqhkiG9w0BAQEFAAOBjQAwgYkCgYEA1PMHYmhZj308kWLhZVT4vOulqx/9
ibm5B86fPWwUKKQ2i12MYtz07tzukPymisTDhQaqyJ8Kqb/6JjhmeMnEOdTvSPmH
O8m1ZVveJU6NoKRn/mP/BD7FW52WhbrUXLSeHVSKfWkNk6S4hk9MV9TswTvyRIKv
Rsw0X/gfnqkroJcCAwEAATANBgkqhkiG9w0BAQUFAAOBgQCMMlIO+GNcGekevKgk
akpMdAqJfs24maGb90DvTLbRZRD7Xvn1MnVBBS9hzlXiFLYOInXACMW5gcoRFfeT
QLSouMM8o57h0uKjfTmuoWHLQLi6hnF+cvCsEFiJZ4AbF+DgmO6TarJ8O05t8zvn
OwJlNCASPZRH/JmF8tX0hoHuAQ==
-----END CERTIFICATE-----
`)
)

func main() {
	rootURLstr := flag.String("url", "https://962766ce.ngrok.io", "The base URL of this service")
	idpMetadataURLstr := flag.String("idp", "https://516becc2.ngrok.io/metadata", "The metadata URL for the IDP")
	flag.Parse()

	keyPair, err := tls.X509KeyPair(cert, key)
	if err != nil {
		panic(err) // TODO handle error
	}
	keyPair.Leaf, err = x509.ParseCertificate(keyPair.Certificate[0])
	if err != nil {
		panic(err) // TODO handle error
	}

	idpMetadataURL, err := url.Parse(*idpMetadataURLstr)
	if err != nil {
		panic(err) // TODO handle error
	}

	idpMetadata, err := samlsp.FetchMetadata(context.Background(), http.DefaultClient,
		*idpMetadataURL)
	if err != nil {
		panic(err) // TODO handle error
	}

	rootURL, err := url.Parse(*rootURLstr)
	if err != nil {
		panic(err) // TODO handle error
	}

	samlSP, err := samlsp.New(samlsp.Options{
		URL:               *rootURL,
		Key:               keyPair.PrivateKey.(*rsa.PrivateKey),
		Certificate:       keyPair.Leaf,
		AllowIDPInitiated: true,
		IDPMetadata:       idpMetadata,
	})
	if err != nil {
		panic(err) // TODO handle error
	}

	// register with the service provider
	spMetadataBuf, _ := xml.MarshalIndent(samlSP.ServiceProvider.Metadata(), "", "  ")
	spURL := *idpMetadataURL
	spURL.Path = "/services/sp"
	resp, err := http.Post(spURL.String(), "text/xml", bytes.NewReader(spMetadataBuf))
	if err != nil {
		panic(err)
	}

	if err := resp.Body.Close(); err != nil {
		panic(err)
	}

	mux := http.NewServeMux()
	mux.Handle("GET /saml/", samlSP)
	mux.HandleFunc("GET /{link}", ServeLink)
	mux.Handle("GET /whoami", samlSP.RequireAccount(http.HandlerFunc(ServeWhoami)))
	mux.Handle("POST /", samlSP.RequireAccount(http.HandlerFunc(CreateLink)))
	mux.Handle("GET /", samlSP.RequireAccount(http.HandlerFunc(ListLinks)))

	http.ListenAndServe(":8080", mux)
}<|MERGE_RESOLUTION|>--- conflicted
+++ resolved
@@ -15,16 +15,7 @@
 	"net/url"
 	"strings"
 
-<<<<<<< HEAD
-	"github.com/dchest/uniuri"
-	"github.com/kr/pretty"
-	"github.com/zenazn/goji"
-	"github.com/zenazn/goji/web"
-
 	"github.com/insaplace/saml/samlsp"
-=======
-	"github.com/crewjam/saml/samlsp"
->>>>>>> 34654031
 )
 
 var links = map[string]Link{}
