--- conflicted
+++ resolved
@@ -11,15 +11,8 @@
 	"strings"
 	"sync"
 
-<<<<<<< HEAD
-	"github.com/zenazn/goji/web"
-
 	"github.com/insaplace/saml"
 	"github.com/insaplace/saml/logger"
-=======
-	"github.com/crewjam/saml"
-	"github.com/crewjam/saml/logger"
->>>>>>> 34654031
 )
 
 // Options represent the parameters to New() for creating a new IDP server
