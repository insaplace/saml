--- conflicted
+++ resolved
@@ -11,13 +11,7 @@
 
 	"golang.org/x/crypto/bcrypt"
 
-<<<<<<< HEAD
-	"github.com/zenazn/goji/web"
-
 	"github.com/insaplace/saml"
-=======
-	"github.com/crewjam/saml"
->>>>>>> 34654031
 )
 
 var sessionMaxAge = time.Hour
