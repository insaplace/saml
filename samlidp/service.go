package samlidp

import (
	"encoding/json"
	"encoding/xml"
	"fmt"
	"net/http"
	"os"

<<<<<<< HEAD
	"github.com/zenazn/goji/web"

	"github.com/insaplace/saml"
=======
	"github.com/crewjam/saml"
>>>>>>> 34654031
)

// Service represents a configured SP for whom this IDP provides authentication services.
type Service struct {
	// Name is the name of the service provider
	Name string

	// Metdata is the XML metadata of the service provider.
	Metadata saml.EntityDescriptor
}

// GetServiceProvider returns the Service Provider metadata for the
// service provider ID, which is typically the service provider's
// metadata URL. If an appropriate service provider cannot be found then
// the returned error must be os.ErrNotExist.
func (s *Server) GetServiceProvider(_ *http.Request, serviceProviderID string) (*saml.EntityDescriptor, error) {
	s.idpConfigMu.RLock()
	defer s.idpConfigMu.RUnlock()
	rv, ok := s.serviceProviders[serviceProviderID]
	if !ok {
		return nil, os.ErrNotExist
	}
	return rv, nil
}

// HandleListServices handles the `GET /services/` request and responds with a JSON formatted list
// of service names.
func (s *Server) HandleListServices(w http.ResponseWriter, _ *http.Request) {
	services, err := s.Store.List("/services/")
	if err != nil {
		s.logger.Printf("ERROR: %s", err)
		http.Error(w, http.StatusText(http.StatusInternalServerError), http.StatusInternalServerError)
		return
	}

	err = json.NewEncoder(w).Encode(struct {
		Services []string `json:"services"`
	}{Services: services})
	if err != nil {
		s.logger.Printf("ERROR: %s", err)
		http.Error(w, http.StatusText(http.StatusInternalServerError), http.StatusInternalServerError)
	}
}

// HandleGetService handles the `GET /services/:id` request and responds with the service
// metadata in XML format.
func (s *Server) HandleGetService(w http.ResponseWriter, r *http.Request) {
	service := Service{}
	err := s.Store.Get(fmt.Sprintf("/services/%s", r.PathValue("id")), &service)
	if err != nil {
		s.logger.Printf("ERROR: %s", err)
		http.Error(w, http.StatusText(http.StatusInternalServerError), http.StatusInternalServerError)
		return
	}
	err = xml.NewEncoder(w).Encode(service.Metadata)
	if err != nil {
		s.logger.Printf("ERROR: %s", err)
		http.Error(w, http.StatusText(http.StatusInternalServerError), http.StatusInternalServerError)
	}
}

// HandlePutService handles the `PUT /shortcuts/:id` request. It accepts the XML-formatted
// service metadata in the request body and stores it.
func (s *Server) HandlePutService(w http.ResponseWriter, r *http.Request) {
	service := Service{}

	metadata, err := getSPMetadata(r.Body)
	if err != nil {
		s.logger.Printf("ERROR: %s", err)
		http.Error(w, http.StatusText(http.StatusBadRequest), http.StatusBadRequest)
		return
	}

	service.Metadata = *metadata

	err = s.Store.Put(fmt.Sprintf("/services/%s", r.PathValue("id")), &service)
	if err != nil {
		s.logger.Printf("ERROR: %s", err)
		http.Error(w, http.StatusText(http.StatusInternalServerError), http.StatusInternalServerError)
		return
	}

	s.idpConfigMu.Lock()
	s.serviceProviders[service.Metadata.EntityID] = &service.Metadata
	s.idpConfigMu.Unlock()

	w.WriteHeader(http.StatusNoContent)
}

// HandleDeleteService handles the `DELETE /services/:id` request.
func (s *Server) HandleDeleteService(w http.ResponseWriter, r *http.Request) {
	service := Service{}
	err := s.Store.Get(fmt.Sprintf("/services/%s", r.PathValue("id")), &service)
	if err != nil {
		s.logger.Printf("ERROR: %s", err)
		http.Error(w, http.StatusText(http.StatusInternalServerError), http.StatusInternalServerError)
		return
	}

	if err := s.Store.Delete(fmt.Sprintf("/services/%s", r.PathValue("id"))); err != nil {
		s.logger.Printf("ERROR: %s", err)
		http.Error(w, http.StatusText(http.StatusInternalServerError), http.StatusInternalServerError)
		return
	}

	s.idpConfigMu.Lock()
	delete(s.serviceProviders, service.Metadata.EntityID)
	s.idpConfigMu.Unlock()

	w.WriteHeader(http.StatusNoContent)
}

// initializeServices reads all the stored services and initializes the underlying
// identity provider to accept them.
func (s *Server) initializeServices() error {
	serviceNames, err := s.Store.List("/services/")
	if err != nil {
		return err
	}
	for _, serviceName := range serviceNames {
		service := Service{}
		if err := s.Store.Get(fmt.Sprintf("/services/%s", serviceName), &service); err != nil {
			return err
		}

		s.idpConfigMu.Lock()
		s.serviceProviders[service.Metadata.EntityID] = &service.Metadata
		s.idpConfigMu.Unlock()
	}
	return nil
}<|MERGE_RESOLUTION|>--- conflicted
+++ resolved
@@ -7,13 +7,7 @@
 	"net/http"
 	"os"
 
-<<<<<<< HEAD
-	"github.com/zenazn/goji/web"
-
 	"github.com/insaplace/saml"
-=======
-	"github.com/crewjam/saml"
->>>>>>> 34654031
 )
 
 // Service represents a configured SP for whom this IDP provides authentication services.
